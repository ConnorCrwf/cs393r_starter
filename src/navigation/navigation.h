--- conflicted
+++ resolved
@@ -171,12 +171,8 @@
 
   // Called by getGreedyPath
   void createPossiblePaths(float num);
-<<<<<<< HEAD
-  void predictCollisions(PathOption path);
+  void predictCollisions(PathOption &path);
   void calculateClearance(PathOption &path);
-=======
-  void predictCollisions(PathOption& path);
->>>>>>> be1131a6
 
 
   // LocalPlanner planner_;
