--- conflicted
+++ resolved
@@ -129,11 +129,7 @@
 	InitRosHeader("base_link", &drive_msg_.header);
 
 	// Set up the humans in the room
-<<<<<<< HEAD
 	loadScenario(Scene3);
-=======
-	loadScenario(Scene5);
->>>>>>> 8fd18d99
 }
 
 void Navigation::SetNavGoal(const Vector2f& loc, float angle) {
