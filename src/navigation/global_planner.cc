#include "global_planner.h"

using std::string;
using std::vector;
using Eigen::Vector2f;
using Eigen::Vector2i;
using std::cout;
using std::endl;
using geometry::line2f;

//========================= GENERAL FUNCTIONS =========================//

GlobalPlanner::GlobalPlanner(){
	// Initialize blueprint map
	map_.Load("maps/GDC1.txt");
	cout << "Initialized GDC1 map with " << map_.lines.size() << " lines." << endl;
}

void GlobalPlanner::setResolution(float resolution){
	map_resolution_ = resolution;
	cout << "Resolution set to: " << map_resolution_ << endl;
}


//========================= NODE FUNCTIONS ============================//

// Done: Alex
string GlobalPlanner::getNewID(int xi, int yi){
	string id = std::to_string(xi) + "_" +  std::to_string(yi);
	return id;	
}

// Done: Alex
float GlobalPlanner::edgeCost(const Node &node_A, const Node &node_B){
	// Basic distance cost function
	return((node_A.loc - node_B.loc).norm());
}

// Helper Function (untested)
// outputs 2 lines parallel to edge that are displaced by a given offset
std::array<line2f,4> GlobalPlanner::getCushionLines(line2f edge, float offset){
	std::array<line2f, 4> bounding_box;
	Vector2f edge_unit_vector = (edge.p1 - edge.p0)/(edge.p1 - edge.p0).norm();
	Vector2f extended_edge = edge.p1 + offset* edge_unit_vector;   

	Vector2f normal_vec = edge.UnitNormal();
	Vector2f cushion_A_point_1 = edge.p0 + normal_vec * offset;
	Vector2f cushion_A_point_2 = extended_edge + normal_vec * offset;
	Vector2f cushion_B_point_1 = edge.p0 - normal_vec * offset;
	Vector2f cushion_B_point_2 = extended_edge - normal_vec * offset;

	bounding_box[0] = line2f(cushion_A_point_1, cushion_A_point_2);
	bounding_box[1] = line2f(cushion_B_point_1, cushion_B_point_2);
	bounding_box[2] = line2f(cushion_A_point_1, cushion_B_point_1);
	bounding_box[3] = line2f(cushion_A_point_2, cushion_B_point_2);
	return bounding_box;
}

// Done: Alex
bool GlobalPlanner::isValidNeighbor(const Node &node, const Neighbor &neighbor){
	// Check for adjacency
	int x_offset = node.index.x() - neighbor.node_index.x();
	int y_offset = node.index.y() - neighbor.node_index.y();
	if (not (abs(x_offset) == 1 or abs(y_offset) == 1)) // changed so that node can't be neighbors with itself
		return false;

	// Create 3 lines: 1 from A to B and then the others offset from that as a cushion
	Vector2f offset(map_resolution_ * x_offset, map_resolution_ * y_offset);
	Vector2f neighbor_loc = node.loc + offset;
	const line2f edge(node.loc, neighbor_loc);
	auto cushion_lines = getCushionLines(edge, 0.25);

	// Check for collisions
	for (const line2f map_line : map_.lines)
    {
		bool intersection = map_line.Intersects(edge);
		for (const line2f bounding_box_edge : cushion_lines){
			intersection = intersection or map_line.Intersects(bounding_box_edge);
		}
		if (intersection) return false;
    }

	return true;
}

// Done: Alex
vector<Neighbor> GlobalPlanner::getNeighbors(const Node &node){
	vector<Neighbor> neighbors;
	vector<Neighbor> valid_neighbors;

	int xi = node.index.x();
	int yi = node.index.y();

	float diagonal_path_length = sqrt(2)*map_resolution_;	// Assuming a straight line path
	float straight_path_length = map_resolution_;					// Straight line distance

	// Note the each neighbor has the form {ID, curvature, path length, index}
	neighbors.push_back({Vector2i(xi-1, yi+1), getNewID(xi-1, yi+1), diagonal_path_length, 0});	// Left and up
	neighbors.push_back({Vector2i(xi  , yi+1), getNewID(xi,   yi+1), straight_path_length, 1});	// Directly up
	neighbors.push_back({Vector2i(xi+1, yi+1), getNewID(xi+1, yi+1), diagonal_path_length, 2});	// Right and up
	neighbors.push_back({Vector2i(xi-1, yi  ), getNewID(xi-1, yi  ), straight_path_length, 3});	// Directly left
	neighbors.push_back({Vector2i(xi+1, yi  ), getNewID(xi+1, yi  ), straight_path_length, 5});	// Directly right
	neighbors.push_back({Vector2i(xi-1, yi-1), getNewID(xi-1, yi-1), diagonal_path_length, 6}); // Left and down
	neighbors.push_back({Vector2i(xi  , yi-1), getNewID(xi,   yi-1), straight_path_length, 7});	// Directly down
	neighbors.push_back({Vector2i(xi+1, yi-1), getNewID(xi+1, yi-1), diagonal_path_length, 8});	// Right and down

	// Only pass valid neighbors
	for(size_t i=0; i<neighbors.size(); i++){
		if ( isValidNeighbor(node, neighbors[i]) ){
			valid_neighbors.push_back(neighbors[i]);
		}
	}

	return valid_neighbors;
}

// Done: Alex
Node GlobalPlanner::newNode(const Node &old_node, int neighbor_index){
	Node new_node;
	
	// Change in index, not in position
	int dx = (neighbor_index % 3 == 2) - (neighbor_index % 3 == 0);
	int dy = (neighbor_index < 3) - (neighbor_index > 5);

	new_node.loc         = old_node.loc + map_resolution_ * Vector2f(dx, dy);
	new_node.index       = old_node.index + Vector2i(dx, dy);
	new_node.cost        = old_node.cost + edgeCost(old_node, new_node);
	new_node.social_cost = getSocialCost(new_node);
	new_node.parent      = old_node.key;
	new_node.key         = getNewID(new_node.index.x(), new_node.index.y());
	new_node.neighbors   = getNeighbors(new_node);

	for (const auto &bad_loc : failed_locs_){
		if ((new_node.loc - bad_loc).norm() < map_resolution_*3){
			new_node.neighbors.clear();
			break;
		}
	}

	// Add to node map with key
	nav_map_[new_node.key] = new_node;

	return new_node;
}

// Done: Alex
void GlobalPlanner::initializeMap(Eigen::Vector2f loc){
	nav_map_.clear();
	frontier_.Clear();

	int xi = loc.x()/map_resolution_;
	int yi = loc.y()/map_resolution_;

	Node start_node;
	start_node.loc 	  = loc;
	start_node.index  = Eigen::Vector2i(xi, yi);
	start_node.cost   = 0;
	start_node.social_cost = 0;
	start_node.social_type = 'n';
	start_node.parent = "START";
	start_node.key    = "START";
	start_node.neighbors = getNeighbors(start_node);

	nav_map_[start_node.key] = start_node;
	frontier_.Push("START", 0.0);
}


//====================== HUMAN MANIPULATION ==========================//
void GlobalPlanner::addHuman(human::Human* Bob){
	// Mark that a replan is needed
	if (not global_path_.empty()) {
		need_social_replan_ = true;
	}

	// Add human to planner
	population_.push_back(Bob);
	population_locs_.push_back(Bob->getLoc());
	population_angles_.push_back(Bob->getAngle());
}

void GlobalPlanner::clearPopulation(){
	population_.clear();
}

bool GlobalPlanner::needSocialReplan(Eigen::Vector2f robot_loc){
	if (need_social_replan_) return true;

	for (size_t i = 0; i < population_.size(); i++){
		const human::Human &person = *population_[i];
		if (person.isHidden(robot_loc, map_)) continue; // Do not replan if we cannot see the human

		bool human_moved  = (person.getLoc() - population_locs_[i]).norm() > 0.5;
		bool human_turned = abs(math_util::AngleDiff(person.getAngle(), population_angles_[i])) > 0.5;
		need_social_replan_ = need_social_replan_ or human_moved or human_turned;

		if (human_moved)  population_locs_[i]   = person.getLoc();
		if (human_turned) population_angles_[i] = person.getAngle();
	}

	return need_social_replan_;
}


//========================= PATH PLANNING ============================//

float GlobalPlanner::getSocialCost(Node &new_node){
	float safety_cost = 0;
	float visibility_cost = 0;
	float hidden_cost = 0;
	float max_social_cost = 0;
	// 'n' is none, 's' is safety, 'v' is visibility, 'h' is hidden
	char social_type = 'n';

	for(auto &H : population_){
		// Skip if node is further than 10m from this human
		if ( (new_node.loc - H->getLoc()).norm() > 10 ) continue;
		
		// If node is hidden behind wall, return surprise factor
		if ( H->isHidden(new_node.loc, map_) ){
			// Line of sight from human to node
			const line2f view_line(H->getLoc(), new_node.loc);
			for (const line2f map_line : map_.lines){
				Vector2f intersection_point;
				bool intersects = map_line.Intersection(view_line, &intersection_point);
				if (intersects){
					// hiddenCost also checks if node is in FOV with private isVisible
					hidden_cost = H->hiddenCost(new_node.loc, intersection_point);
					if (hidden_cost > max_social_cost){
						max_social_cost = hidden_cost;
						social_type = 'h';
					}
				}
			}
		}
		// Otherwise, return safety or visibility factor, whichever is higher
		else{
			safety_cost = H->safetyCost(new_node.loc);
			visibility_cost = H->visibilityCost(new_node.loc);
			float social_cost = std::max(safety_cost, visibility_cost);
			if (social_cost > max_social_cost){
				max_social_cost = social_cost;
				social_type = (safety_cost > visibility_cost) ? 's' : 'v';
			}
		}
	}
	new_node.social_type = social_type;
	// Scale by arbitrary factor to weight social costs with distance costs appropriately
	return max_social_cost;
}

void GlobalPlanner::getGlobalPath(Vector2f nav_goal_loc){
	nav_goal_ = nav_goal_loc;

	bool global_path_success = false;
	int loop_counter = 0; // exit condition if while loop gets stuck (goal unreachable)
	string current_key;
	while(!frontier_.Empty() && loop_counter < 1E6)
	{
		// Get key for the lowest-priority node in frontier_ and then remove it
		current_key = frontier_.Pop();
		Node current_node = nav_map_[current_key];

		// Are we there yet? (0.71 is sqrt(2)/2 with some added buffer)
		if ( (nav_goal_loc - current_node.loc).norm() < 0.71*map_resolution_ )
		{
			global_path_success = true;
			break;
		}

		for(auto &next_neighbor : current_node.neighbors)
		{
			string neighbor_id = next_neighbor.key;
			bool unexplored = !nav_map_.count(next_neighbor.key);
			float neighbor_cost = current_node.cost + next_neighbor.path_length;

			// Is this the first time we've seen this node?
			if (unexplored){
				// Make new Node out of neighbor
				Node new_node = newNode(current_node, next_neighbor.neighbor_index);
				neighbor_cost += new_node.social_cost;
				float heuristic = 1.0*getHeuristic(nav_goal_loc, new_node.loc);
				frontier_.Push(neighbor_id, neighbor_cost+heuristic);
			
			}else if (neighbor_cost < nav_map_[neighbor_id].cost){
				nav_map_[neighbor_id].cost = neighbor_cost;
				nav_map_[neighbor_id].parent = current_node.key;
				neighbor_cost += nav_map_[neighbor_id].social_cost;
				float heuristic = 1.0*getHeuristic(nav_goal_loc, nav_map_[neighbor_id].loc);
				frontier_.Push(neighbor_id, neighbor_cost+heuristic);
			}
		}
		loop_counter++;
	}

	vector<string> global_path;
	if (global_path_success){
		cout << "After " << loop_counter << " iterations, global path success!" << endl;
		// Backtrace optimal A* path
		string path_key = current_key;
		float total_dist_travelled = 0;
		while (path_key != "START"){
			global_path.push_back(path_key);
			total_dist_travelled += edgeCost(nav_map_[path_key], nav_map_[nav_map_[path_key].parent]);
			path_key = nav_map_[path_key].parent;
		}
		cout << "Travelled " << total_dist_travelled << "m" << endl;
		// If you want to go from start to goal:
		std::reverse(global_path.begin(), global_path.end());
	}
	else{
		cout << "After " << loop_counter << " iterations, global path failure." << endl;
		global_path.push_back("START");
	}

	global_path_ = global_path;
}

float GlobalPlanner::getHeuristic(const Vector2f &goal_loc, const Vector2f &node_loc){
	Vector2f abs_diff_loc = (goal_loc - node_loc).cwiseAbs();
	// 4-grid heuristic is just Manhattan distance
	// float heuristic = abs_diff_loc.x() + abs_diff_loc.y();

	// 2-norm doesn't seem to work either
	// float heuristic = abs_diff_loc.norm();

	// 8-grid heuristic is a little bit complex
	float straight_length = std::abs(abs_diff_loc.x()-abs_diff_loc.y());
	float diag_length = sqrt(2)*(abs_diff_loc.x()+abs_diff_loc.y()-straight_length)*0.5;
	float heuristic = straight_length + diag_length;

	// No hueristic
	// float hueristic = 0;

	return heuristic;
}

// In-work: Connor 
// Post: will actually need to pass in the node location to the drive along global path function
Node GlobalPlanner::getClosestPathNode(Eigen::Vector2f robot_loc, amrl_msgs::VisualizationMsg &msg){
	// Initialize output
	Node target_node;
	int target_index = 0;
	Node closest_node;
	int closest_index = 0;

	// Draw Circle around Robot's Location that will Intersect with Global Path
	float circle_rad_min = 2.0;
	visualization::DrawArc(robot_loc,circle_rad_min,0.0,2*M_PI,0x909090, msg);

	// Find the closest node to the robot
	float min_distance = 100;
	for (size_t i = 0; i < global_path_.size(); i++)
	{
		Vector2f node_loc = nav_map_[global_path_[i]].loc;
		float dist_to_node_loc = (robot_loc-node_loc).norm();

		if (dist_to_node_loc < min_distance){
			min_distance = dist_to_node_loc;
			closest_node = nav_map_[global_path_[i]];
			closest_index = i;
		}
	}
	closest_node.visited = true;

	// Check if the closest node is outside circle radius
	need_replan_ = (min_distance > circle_rad_min ? true : false);
	if (need_replan_) {return closest_node;}

	// Extract the first node after the closest node that is outside the circle
	for(size_t i = closest_index; i < global_path_.size(); i++)
	{
		target_node = nav_map_[global_path_[i]];
		float dist_to_node_loc = (robot_loc - target_node.loc).norm();

		if (dist_to_node_loc > circle_rad_min) {
			target_index = i;
			break;
		}
	}

	// If there is a clear path between the robot and the goal then
	// choose this goal node. If not, step back and keep checking
	for(int i = target_index; i > closest_index; i--){
		Vector2f target_loc = nav_map_[global_path_[i]].loc;
		line2f car_to_goal(robot_loc, target_loc);

		visualization::DrawLine(robot_loc, target_loc, 0x000000, msg);

		bool intersection = map_.Intersects(robot_loc, target_loc);
		if (!intersection){
			target_node = nav_map_[global_path_[i]];
			return target_node;
		}

		if (i == closest_index + 1) {need_replan_ = true;}
	}

	return target_node;
}

bool GlobalPlanner::needsReplan(){return need_replan_;}

void GlobalPlanner::replan(Vector2f robot_loc, Vector2f failed_target_loc){
	
	if ( (robot_loc - failed_target_loc).norm() > 1.41*map_resolution_)	// 1.41 for sqrt(2)
		failed_locs_.push_back(failed_target_loc);
	
	initializeMap(robot_loc);
	getGlobalPath(nav_goal_);

	cout << "replanning and avoiding nodes at:" << endl;
	for (auto &l : failed_locs_){
		cout << "(" << l.x() << ", " << l.y() << ")" << endl;
	}
	cout << endl;

	need_replan_ = false;
	need_social_replan_ = false;
}


//========================= VISUALIZATION ============================//

void GlobalPlanner::plotGlobalPath(amrl_msgs::VisualizationMsg &msg){
	if (global_path_.empty()) return;

	Vector2f start = nav_map_[global_path_.front()].loc;
	Vector2f goal = nav_map_[global_path_.back()].loc;
	visualization::DrawCross(start, 0.5, 0xff0000, msg);
	visualization::DrawCross(goal, 0.5, 0xff0000, msg);

	for (auto key = global_path_.begin(); key != global_path_.end(); key++){
		string end_key = nav_map_[*key].parent;
		Vector2f start_loc = nav_map_[*key].loc;
		Vector2f end_loc = nav_map_[end_key].loc;
		visualization::DrawLine(start_loc, end_loc, 0x009c08, msg);
	}
}

<<<<<<< HEAD
// TODO: Connor
void GlobalPlanner::plotSocialCosts(amrl_msgs::VisualizationMsg &msg){
	// Iterate through every explored node
	for(const auto &element : nav_map_){
		const Vector2f node_loc = element.second.loc;
		const char social_type = element.second.social_type;
		float social_cost = element.second.social_cost;
		if (social_cost > 1.0) social_cost = 1.0;
		if (social_cost < 0.5) social_cost = 0.5;
		const int color_shade = 255*(1-social_cost);
		float vis_color = 0;
		switch(social_type){
			case 's':
				vis_color = 255*pow(16,4)+color_shade*(pow(16,2)+1);
				break;
			case 'v':
				vis_color = 255*pow(16,2)+color_shade*(pow(16,4)+1);
				break;
			case 'h':
				vis_color = 255+color_shade*(pow(16,4)+pow(16,2));
				break;
			default:
				vis_color = 0xcccccc;
		}
		visualization::DrawPoint(node_loc, vis_color, msg);
	}
}
=======
// Done: Connor
// void GlobalPlanner::plotSocialCosts(amrl_msgs::VisualizationMsg &msg){
// 	// Iterate through every explored node
// 	for(const auto &element : nav_map_){
// 		// second allows you to get the 2nd element of the std::map object 
// 		// which is not the key string but the node
// 		const Vector2f node_loc = element.second.loc;
// 		const float social_cost = element.second.social_cost;
// 		const char social_type = element.second.social_type;
// 		float color;
// 		switch(social_type) {
// 		case 'n'  :
// 			// decimal value for white
// 			color = 16777215; 
// 		// High to Low is Blue to Green
// 		case 's'  :
// 			color = int(social_cost*255) + int((1-social_cost)*255)*256;
// 		// High to Low is Red to Yellow
// 		case 'v'  :
// 			color = 255*pow(2,16) + int(255*(1-social_cost))*pow(2,8);
// 		// High to Low is Purple to Pink
// 		case 'h'  :
// 			color = 255*pow(2,16) + int(200*(1-social_cost))*pow(2,8) + 255;
// 		}
// 		visualization::DrawPoint(node_loc, color, msg);
// 	}
// }
>>>>>>> 8fd18d99

void GlobalPlanner::plotFrontier(amrl_msgs::VisualizationMsg &msg){
	while(!frontier_.Empty()){
		string frontier_key = frontier_.Pop();
		Vector2f frontier_loc = nav_map_[frontier_key].loc;
		visualization::DrawPoint(frontier_loc, 0x0000ff, msg);
	}
}

// Done: Connor
void GlobalPlanner::plotNodeNeighbors(const Node &node, amrl_msgs::VisualizationMsg &msg){
	// Visualize the node and it's immediate neighbors

	visualization::DrawCross(node.loc,2.0,0xff0000,msg);
	for (size_t i = 0; i < node.neighbors.size(); i++){
		// Get the ID for this neighboring node
		string neighbor_id = node.neighbors[i].key;
		int neighbor_index = node.neighbors[i].neighbor_index;

		// Find the location of the neighbor
		int dx = (neighbor_index % 3 == 2) - (neighbor_index % 3 == 0);
		int dy = (neighbor_index < 3) - (neighbor_index > 5);
		Vector2f neighbor_loc = node.loc + map_resolution_ * Vector2f(dx, dy);

		// Visualize
		visualization::DrawPoint(neighbor_loc,0xff9900,msg);
		visualization::DrawLine(node.loc, neighbor_loc, 0x000dff, msg);		
	}
}

void GlobalPlanner::plotInvalidNodes(amrl_msgs::VisualizationMsg &msg){
	for (const Vector2f &loc : failed_locs_){
		visualization::DrawCross(loc, 0.5, 0x000000, msg);
	}
}<|MERGE_RESOLUTION|>--- conflicted
+++ resolved
@@ -438,8 +438,7 @@
 	}
 }
 
-<<<<<<< HEAD
-// TODO: Connor
+// Done: Connor
 void GlobalPlanner::plotSocialCosts(amrl_msgs::VisualizationMsg &msg){
 	// Iterate through every explored node
 	for(const auto &element : nav_map_){
@@ -466,35 +465,6 @@
 		visualization::DrawPoint(node_loc, vis_color, msg);
 	}
 }
-=======
-// Done: Connor
-// void GlobalPlanner::plotSocialCosts(amrl_msgs::VisualizationMsg &msg){
-// 	// Iterate through every explored node
-// 	for(const auto &element : nav_map_){
-// 		// second allows you to get the 2nd element of the std::map object 
-// 		// which is not the key string but the node
-// 		const Vector2f node_loc = element.second.loc;
-// 		const float social_cost = element.second.social_cost;
-// 		const char social_type = element.second.social_type;
-// 		float color;
-// 		switch(social_type) {
-// 		case 'n'  :
-// 			// decimal value for white
-// 			color = 16777215; 
-// 		// High to Low is Blue to Green
-// 		case 's'  :
-// 			color = int(social_cost*255) + int((1-social_cost)*255)*256;
-// 		// High to Low is Red to Yellow
-// 		case 'v'  :
-// 			color = 255*pow(2,16) + int(255*(1-social_cost))*pow(2,8);
-// 		// High to Low is Purple to Pink
-// 		case 'h'  :
-// 			color = 255*pow(2,16) + int(200*(1-social_cost))*pow(2,8) + 255;
-// 		}
-// 		visualization::DrawPoint(node_loc, color, msg);
-// 	}
-// }
->>>>>>> 8fd18d99
 
 void GlobalPlanner::plotFrontier(amrl_msgs::VisualizationMsg &msg){
 	while(!frontier_.Empty()){
