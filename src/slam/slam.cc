//========================================================================
//  This software is free: you can redistribute it and/or modify
//  it under the terms of the GNU Lesser General Public License Version 3,
//  as published by the Free Software Foundation.
//
//  This software is distributed in the hope that it will be useful,
//  but WITHOUT ANY WARRANTY; without even the implied warranty of
//  MERCHANTABILITY or FITNESS FOR A PARTICULAR PURPOSE.  See the
//  GNU Lesser General Public License for more details.
//
//  You should have received a copy of the GNU Lesser General Public License
//  Version 3 in the file COPYING that came with this distribution.
//  If not, see <http://www.gnu.org/licenses/>.
//========================================================================
/*!
\file    slam.cc
\brief   SLAM Starter Code
\author  Joydeep Biswas, (C) 2019
*/
//========================================================================

#include <algorithm>
#include <cmath>
#include <iostream>
#include "eigen3/Eigen/Dense"
#include "eigen3/Eigen/Geometry"
#include "gflags/gflags.h"
#include "glog/logging.h"
#include "shared/math/geometry.h"
#include "shared/math/math_util.h"
#include "shared/util/timer.h"

#include "slam.h"

#include "vector_map/vector_map.h"

using namespace math_util;
using math_util::AngleDiff;
using math_util::RadToDeg;
using Eigen::Affine2f;
using Eigen::Rotation2Df;
using Eigen::Translation2f;
using Eigen::Vector2f;
using Eigen::Vector3f;
using Eigen::Vector2i;
using std::cout;
using std::endl;
using std::string;
using std::swap;
using std::vector;
using vector_map::VectorMap;

namespace slam {

SLAM::SLAM() :
		prev_odom_loc_(0, 0),
		prev_odom_angle_(0),
		odom_initialized_(false),
		update_scan_(true),
		// Grid starting at (-10, -10) in the base_link frame with width 20 and height 20 and 0.05m per cell
		prob_grid_({-10,-10}, 0.05, 20, 20),
		prob_grid_init_(false)
{
	map_scans_.reserve(1000000);
}

void SLAM::GetPose(Eigen::Vector2f* loc, float* angle) const {
	// Return the latest pose estimate of the robot.
	*loc = Vector2f(0, 0);
	*angle = 0;
}

// Done by Alex
// Returns a point cloud in the base-link frame
vector<Vector2f>* SLAM::Scan2BaseLinkCloud(const LaserScan &s) const{
	// I'm assuming that our laser scan will never change shape here - Alex
	static vector<Vector2f> pointcloud(s.ranges.size());
	static float angle_diff = (s.angle_max - s.angle_min) / s.ranges.size();

	float angle = s.angle_min;
	for (size_t i = 0; i < s.ranges.size(); i++){
		pointcloud[i] = Vector2f(s.ranges[i]*cos(angle) + 0.2, s.ranges[i]*sin(angle));
		angle += angle_diff;
	}

	// FYI: Returning a pointer is only valid for a static variable or a heap allocated variable (i.e. "new" variable) - Alex
	return &pointcloud;
}

// Done by Alex
// Populates the grid with probabilities due to a laser scan
void SLAM::applyScan(LaserScan scan){
	const vector<Vector2f>* points = Scan2BaseLinkCloud(scan);
	prob_grid_.clear();

	int count = 0;
	for (const Vector2f &p : *points){
		if (count != 5){
			count++;
			continue;
		}
		count = 0;
		prob_grid_.applyLaserPoint(p, 0.01);
	}
	prob_grid_init_ = true;
}

// Done by Mark
void SLAM::ObserveLaser(const vector<float>& ranges,
                                     float range_min,
                                     float range_max,
                                     float angle_min,
                                     float angle_max,
                                     amrl_msgs::VisualizationMsg &viz) {
	// A new laser scan has been observed. Decide whether to add it as a pose
	// for SLAM. If decided to add, align it to the scan from the last saved pose,
	// and save both the scan and the optimized pose.

	// NOTE: The reason I check the update_scan_ boolean is to prevent this
	// function from saving the laser scan each time it's called, which would
	// probably slow things down
	if (update_scan_){
		current_scan_ = LaserScan({ranges, range_min, range_max, angle_min, angle_max});
		if (prob_grid_init_)
		{
			// Transform the current scan centered around possible poses from
			// motion model to find best fit with lookup table from previous scan
			Pose CSM_pose = ApplyCSM(current_scan_);
			updateMap(CSM_pose);
		}
		// Get lookup table, preparing for next scan
		applyScan(current_scan_);
		prob_grid_.showGrid(viz);
		update_scan_ = false;
	}
	if (prob_grid_init_) prob_grid_.showGrid(viz);
}

// Done by Alex
Pose SLAM::ApplyCSM(LaserScan scan) {
	float max_cost = -std::numeric_limits<float>::infinity();
	Pose best_pose;

	vector<Vector2f>* base_link_scan = Scan2BaseLinkCloud(scan);

	for (const Pose &pose : possible_poses_){
		float pose_cost = 0.0;

		// Transform laser scan to last pose's base_link frame
		// = ConnorsFunction();

		// Loop through laser points in this scan and add up the log likelihoods
		for (const Vector2f &loc : *base_link_scan){
			try{
				pose_cost += prob_grid_.atLoc(loc);
			}catch(std::out_of_range &e){
				cout << "Scan has no overlap, skipping" << endl;
				continue;
			}
		}

		// Account for motion model probability here (idk how just yet)

		if (pose_cost > max_cost){
			best_pose = pose;
			max_cost = pose_cost;
		}
	}

<<<<<<< HEAD
	return best_pose;
=======
// Example of inputs
// Vector2f test_scan(1.5, 1.5) ;
// Pose test_pose = {{0.4,0.0},M_PI / 4.0};
// or 
// THIS MUST BE DONE BEFORE PASSING INTO THIS FCN
// Pose odom_pose_cur = {odom_loc,odom_angle};
Eigen::Vector2f SLAM::TransformNewScanToPrevPose(const Eigen::Vector2f scan_loc, Pose odom_pose_cur)

{
    // 1st Transform, hard-coded but that's ok
    Affine2f H_Lidar2BaseCur = GetTransform({{0.2,0.0},0});

    // 2nd Transformm takes in parameters from function call
	// Uncomment if want to test with locally defined instances of previous loc and angle
	// will need to remove _ from their use in trans_diff and angle_diff equations
    // Vector2f prev_odom_loc = {0,0};
    // float prev_odom_angle = M_PI / 4;
    Vector2f odom_trans_diff = odom_pose_cur.loc - prev_odom_loc_;
    float odom_angle_diff = AngleDiff(odom_pose_cur.angle, prev_odom_angle_);
    Pose diff_pose = {odom_trans_diff,odom_angle_diff};
    Affine2f H_BaseCur2BasePrev = GetTransform(diff_pose);

    // Apply transformations to Scan Point
    Vector3f Scan2Lidar_xyz(scan_loc.x(),scan_loc.y(),1) ;
    Vector3f Scan2BasePrev_xyz = H_BaseCur2BasePrev*H_Lidar2BaseCur*Scan2Lidar_xyz;
    Vector2f Scan2BasePrev(Scan2BasePrev_xyz.x(),Scan2BasePrev_xyz.y());
    return Scan2BasePrev;
}

Eigen::Affine2f SLAM::GetTransform(Pose pose) {
    // in radians
    Rotation2Df R(pose.angle);
    Vector2f Tr = pose.loc;
    Affine2f H = Eigen::Affine2f::Identity();
    H.rotate ( R ) ;
    H.translate ( Tr ) ;
    // cout << "H = " << endl << H.matrix() << endl;
	return H;
}

Pose SLAM::ApplyCSM() {
	// At this point, we have the lookup table (prob_grid_), the 'voxel cube' of poses
	// from our motion model (possible_poses_), and the most recent scan (current_scan_).
	// For each possible current pose, transform all the points back to the previous 
	// pose and compare to the lookup table to arrive at the MLE of the current pose.
	// NOTE: Transforming it back will require more inputs than just global variables, but
	// I'll let someone else figure that out :)
	Pose test_pose = {{0,0}, 0};
	return test_pose;
>>>>>>> 2e2a25cc
}

// Done by Mark untested
void SLAM::ApplyMotionModel(Eigen::Vector2f loc, float angle, float dist_traveled, float angle_diff) {
	possible_poses_.clear();
	int res = 20;	// number of entries will be res^3, so don't make it too high-res
	
	// Noise constants to tune
	const float k1 = 0.40;  // translation error per unit translation (suggested: 0.1-0.2)
	const float k2 = 0.02;  // translation error per unit rotation    (suggested: 0.01)
	const float k3 = 0.20;  // angular error per unit translation     (suggested: 0.02-0.1)
	const float k4 = 0.40;  // angular error per unit rotation        (suggested: 0.05-0.2)
	// Introduce noise based on motion model
	const float x_stddev = k1*dist_traveled + k2*angle_diff;
	const float y_stddev = k1*dist_traveled + k2*angle_diff;
	const float ang_stddev = k3*dist_traveled + k4*angle_diff;
	// Precalculate trig stuff for rotation
	const float cos_ang = cos(angle);
	const float sin_ang = sin(angle);

	// 3 for loops for each dimension of voxel cube (x, y, theta)
	for (int x_i=0; x_i<res; x_i++)
	{
		float noise_x = x_stddev*(2*x_i/res-1);
		for (int y_i=0; y_i<res; y_i++)
		{
			float noise_y = y_stddev*(2*y_i/res-1);
			for (int ang_i=0; ang_i<res; ang_i++)
			{
				float pose_ang = angle + ang_stddev*(2*ang_i/res-1);
				float pose_x = loc.x() + noise_x*cos_ang - noise_y*sin_ang;
				float pose_y = loc.y() + noise_x*sin_ang + noise_y*cos_ang;
				Pose this_pose = {{pose_x, pose_y}, pose_ang};
				possible_poses_.push_back(this_pose);
			}
		}
	}
}

// Done by Mark
void SLAM::ObserveOdometry(const Vector2f& odom_loc, const float odom_angle) {
	if (!odom_initialized_) {
		prev_odom_angle_ = odom_angle;
		prev_odom_loc_ = odom_loc;
		odom_initialized_ = true;
		return;
	}
	// Keep track of odometry to estimate how far the robot has moved between poses.

	float dist_traveled = (odom_loc - prev_odom_loc_).norm();
	float angle_diff = RadToDeg(std::abs(AngleDiff(odom_angle, prev_odom_angle_)));

	if (dist_traveled > 0.5 or angle_diff > 30)
	{
		// updates possible_poses_
		ApplyMotionModel(odom_loc, odom_angle, dist_traveled, angle_diff);
		// Save the current laser scan
		update_scan_ = true;
		prev_odom_angle_ = odom_angle;
		prev_odom_loc_ = odom_loc;
	}
}

// Done by Mark
void SLAM::updateMap(Pose CSM_pose) {
	// Reconstruct the map as a single aligned point cloud from all saved poses
	// and their respective scans.
	const int num_ranges = current_scan_.ranges.size();
	const float angle_increment = (current_scan_.angle_max - current_scan_.angle_min) / num_ranges;

	// Transform scan ranges to pose frame
	for(int i = 0; i<num_ranges; i++)
	{
		const float range_i = current_scan_.ranges[i];
		const float angle_i = CSM_pose.angle + current_scan_.angle_min + angle_increment * i;
		const float point_i_x = CSM_pose.loc.x() + range_i*cos(angle_i);
		const float point_i_y = CSM_pose.loc.y() + range_i*sin(angle_i);
		const Vector2f point_i(point_i_x, point_i_y);
		map_scans_.push_back(point_i);
	}
}

vector<Vector2f> SLAM::GetMap() {
	return map_scans_;
}

}  // namespace slam<|MERGE_RESOLUTION|>--- conflicted
+++ resolved
@@ -66,8 +66,8 @@
 
 void SLAM::GetPose(Eigen::Vector2f* loc, float* angle) const {
 	// Return the latest pose estimate of the robot.
-	*loc = Vector2f(0, 0);
-	*angle = 0;
+	*loc = current_pose_.loc;
+	*angle = current_pose_.angle;
 }
 
 // Done by Alex
@@ -100,9 +100,97 @@
 			continue;
 		}
 		count = 0;
-		prob_grid_.applyLaserPoint(p, 0.01);
+		prob_grid_.applyLaserPoint(p, 0.005);
 	}
 	prob_grid_init_ = true;
+}
+
+// Done by Alex
+Pose SLAM::ApplyCSM(LaserScan scan) {
+	float max_cost = -std::numeric_limits<float>::infinity();
+	Pose best_pose;
+
+	vector<Vector2f>* base_link_scan = Scan2BaseLinkCloud(scan);
+
+	int i = 0;
+	int j = 0;
+	for (const Pose &pose : possible_poses_){
+		float pose_cost = 0.0;
+		
+		// Loop through laser points in this scan and add up the log likelihoods
+		for (const Vector2f &loc : *base_link_scan){
+			// Only test one in every 10 points
+			if (i != 20) {i++; continue;}
+			i = 0;
+
+			try{
+				// Transform laser scan to last pose's base_link frame
+				Vector2f mapped_loc = TransformNewScanToPrevPose(loc, pose);
+				cout << "Old loc (" << loc.x() << ", " << loc.y() << ")\tNew loc (" << mapped_loc.x() << ", " << mapped_loc.y() << ")" << endl;
+				pose_cost += prob_grid_.atLoc(mapped_loc);
+
+			}catch(std::out_of_range &e){
+				// cout << "Scan has no overlap, skipping" << endl;
+				continue;
+			}
+		}
+
+		cout << "Pose Cost: " << pose_cost << endl;
+
+		// Account for motion model probability here (idk how just yet)
+
+		if (pose_cost > max_cost){
+			best_pose = pose;
+			max_cost = pose_cost;
+			cout << "New Pose: " << j << endl;
+		}
+
+		j++;
+	}
+
+	return best_pose;
+}
+
+// Example of inputs
+// Vector2f test_scan(1.5, 1.5) ;
+// Pose test_pose = {{0.4,0.0},M_PI / 4.0};
+// or 
+// THIS MUST BE DONE BEFORE PASSING INTO THIS FCN
+// Pose odom_pose_cur = {odom_loc,odom_angle};
+Eigen::Vector2f SLAM::TransformNewScanToPrevPose(const Eigen::Vector2f scan_loc, Pose pose_cur)
+
+{
+    // 1st Transform, hard-coded but that's ok
+    // Affine2f H_Lidar2BaseCur = GetTransform({{0.2,0.0},0});
+    // Affine2f H_Lidar2BaseCur = Eigen::Affine2f::Identity();
+
+    // 2nd Transformm takes in parameters from function call
+	// Uncomment if want to test with locally defined instances of previous loc and angle
+	// will need to remove _ from their use in trans_diff and angle_diff equations
+    // Vector2f prev_odom_loc = {0,0};
+    // float prev_odom_angle = M_PI / 4;
+    Vector2f odom_trans_diff = pose_cur.loc - MLE_pose_.loc;
+    float odom_angle_diff = AngleDiff(pose_cur.angle, MLE_pose_.angle);
+    Pose diff_pose = {odom_trans_diff,odom_angle_diff};
+    Affine2f H_BaseCur2BasePrev = GetTransform(diff_pose);
+
+    // Apply transformations to Scan Point
+    Vector3f Scan2Lidar_xyz(scan_loc.x(),scan_loc.y(),1) ;
+    // Vector3f Scan2BasePrev_xyz = H_BaseCur2BasePrev*H_Lidar2BaseCur*Scan2Lidar_xyz;
+    Vector3f Scan2BasePrev_xyz = H_BaseCur2BasePrev*Scan2Lidar_xyz;
+    Vector2f Scan2BasePrev(Scan2BasePrev_xyz.x(),Scan2BasePrev_xyz.y());
+    return Scan2BasePrev;
+}
+
+Eigen::Affine2f SLAM::GetTransform(Pose pose) {
+    // in radians
+    Rotation2Df R(pose.angle);
+    Vector2f Tr = pose.loc;
+    Affine2f H = Eigen::Affine2f::Identity();
+    H.rotate ( R ) ;
+    H.translate ( Tr ) ;
+    // cout << "H = " << endl << H.matrix() << endl;
+	return H;
 }
 
 // Done by Mark
@@ -125,8 +213,9 @@
 		{
 			// Transform the current scan centered around possible poses from
 			// motion model to find best fit with lookup table from previous scan
-			Pose CSM_pose = ApplyCSM(current_scan_);
-			updateMap(CSM_pose);
+			MLE_pose_ = ApplyCSM(current_scan_);
+			updateMap(MLE_pose_);
+			R_odom2MLE_ = Eigen::Rotation2Df(MLE_pose_.angle - prev_odom_angle_);
 		}
 		// Get lookup table, preparing for next scan
 		applyScan(current_scan_);
@@ -136,106 +225,21 @@
 	if (prob_grid_init_) prob_grid_.showGrid(viz);
 }
 
-// Done by Alex
-Pose SLAM::ApplyCSM(LaserScan scan) {
-	float max_cost = -std::numeric_limits<float>::infinity();
-	Pose best_pose;
-
-	vector<Vector2f>* base_link_scan = Scan2BaseLinkCloud(scan);
-
-	for (const Pose &pose : possible_poses_){
-		float pose_cost = 0.0;
-
-		// Transform laser scan to last pose's base_link frame
-		// = ConnorsFunction();
-
-		// Loop through laser points in this scan and add up the log likelihoods
-		for (const Vector2f &loc : *base_link_scan){
-			try{
-				pose_cost += prob_grid_.atLoc(loc);
-			}catch(std::out_of_range &e){
-				cout << "Scan has no overlap, skipping" << endl;
-				continue;
-			}
-		}
-
-		// Account for motion model probability here (idk how just yet)
-
-		if (pose_cost > max_cost){
-			best_pose = pose;
-			max_cost = pose_cost;
-		}
-	}
-
-<<<<<<< HEAD
-	return best_pose;
-=======
-// Example of inputs
-// Vector2f test_scan(1.5, 1.5) ;
-// Pose test_pose = {{0.4,0.0},M_PI / 4.0};
-// or 
-// THIS MUST BE DONE BEFORE PASSING INTO THIS FCN
-// Pose odom_pose_cur = {odom_loc,odom_angle};
-Eigen::Vector2f SLAM::TransformNewScanToPrevPose(const Eigen::Vector2f scan_loc, Pose odom_pose_cur)
-
-{
-    // 1st Transform, hard-coded but that's ok
-    Affine2f H_Lidar2BaseCur = GetTransform({{0.2,0.0},0});
-
-    // 2nd Transformm takes in parameters from function call
-	// Uncomment if want to test with locally defined instances of previous loc and angle
-	// will need to remove _ from their use in trans_diff and angle_diff equations
-    // Vector2f prev_odom_loc = {0,0};
-    // float prev_odom_angle = M_PI / 4;
-    Vector2f odom_trans_diff = odom_pose_cur.loc - prev_odom_loc_;
-    float odom_angle_diff = AngleDiff(odom_pose_cur.angle, prev_odom_angle_);
-    Pose diff_pose = {odom_trans_diff,odom_angle_diff};
-    Affine2f H_BaseCur2BasePrev = GetTransform(diff_pose);
-
-    // Apply transformations to Scan Point
-    Vector3f Scan2Lidar_xyz(scan_loc.x(),scan_loc.y(),1) ;
-    Vector3f Scan2BasePrev_xyz = H_BaseCur2BasePrev*H_Lidar2BaseCur*Scan2Lidar_xyz;
-    Vector2f Scan2BasePrev(Scan2BasePrev_xyz.x(),Scan2BasePrev_xyz.y());
-    return Scan2BasePrev;
-}
-
-Eigen::Affine2f SLAM::GetTransform(Pose pose) {
-    // in radians
-    Rotation2Df R(pose.angle);
-    Vector2f Tr = pose.loc;
-    Affine2f H = Eigen::Affine2f::Identity();
-    H.rotate ( R ) ;
-    H.translate ( Tr ) ;
-    // cout << "H = " << endl << H.matrix() << endl;
-	return H;
-}
-
-Pose SLAM::ApplyCSM() {
-	// At this point, we have the lookup table (prob_grid_), the 'voxel cube' of poses
-	// from our motion model (possible_poses_), and the most recent scan (current_scan_).
-	// For each possible current pose, transform all the points back to the previous 
-	// pose and compare to the lookup table to arrive at the MLE of the current pose.
-	// NOTE: Transforming it back will require more inputs than just global variables, but
-	// I'll let someone else figure that out :)
-	Pose test_pose = {{0,0}, 0};
-	return test_pose;
->>>>>>> 2e2a25cc
-}
-
 // Done by Mark untested
 void SLAM::ApplyMotionModel(Eigen::Vector2f loc, float angle, float dist_traveled, float angle_diff) {
 	possible_poses_.clear();
-	int res = 20;	// number of entries will be res^3, so don't make it too high-res
-	
+	int res = 10.0;	// number of entries will be res^3, so don't make it too high-res
+
 	// Noise constants to tune
-	const float k1 = 0.40;  // translation error per unit translation (suggested: 0.1-0.2)
-	const float k2 = 0.02;  // translation error per unit rotation    (suggested: 0.01)
-	const float k3 = 0.20;  // angular error per unit translation     (suggested: 0.02-0.1)
-	const float k4 = 0.40;  // angular error per unit rotation        (suggested: 0.05-0.2)
+	const float k1 = 0.1;// 0.40;  // translation error per unit translation (suggested: 0.1-0.2)
+	const float k2 = 0.01;// 0.02;  // translation error per unit rotation    (suggested: 0.01)
+	const float k3 = 0.02;// 0.20;  // angular error per unit translation     (suggested: 0.02-0.1)
+	const float k4 = 0.05;// 0.40;  // angular error per unit rotation        (suggested: 0.05-0.2)
 	// Introduce noise based on motion model
-	const float x_stddev = k1*dist_traveled + k2*angle_diff;
-	const float y_stddev = k1*dist_traveled + k2*angle_diff;
-	const float ang_stddev = k3*dist_traveled + k4*angle_diff;
+	const float abs_angle_diff = abs(angle_diff);
+	const float x_stddev = k1*dist_traveled + k2*abs_angle_diff;
+	const float y_stddev = k1*dist_traveled + k2*abs_angle_diff;
+	const float ang_stddev = k3*dist_traveled + k4*abs_angle_diff;
 	// Precalculate trig stuff for rotation
 	const float cos_ang = cos(angle);
 	const float sin_ang = sin(angle);
@@ -267,15 +271,23 @@
 		odom_initialized_ = true;
 		return;
 	}
+
 	// Keep track of odometry to estimate how far the robot has moved between poses.
-
-	float dist_traveled = (odom_loc - prev_odom_loc_).norm();
-	float angle_diff = RadToDeg(std::abs(AngleDiff(odom_angle, prev_odom_angle_)));
-
-	if (dist_traveled > 0.5 or angle_diff > 30)
+	Vector2f odom_diff = odom_loc - prev_odom_loc_;
+	float angle_diff = AngleDiff(odom_angle, prev_odom_angle_);
+	float dist_traveled = odom_diff.norm();
+
+	cout << angle_diff << endl;
+
+	// Update current estimate of pose
+	current_pose_.loc = MLE_pose_.loc + R_odom2MLE_ * odom_diff;
+	current_pose_.angle = fmod(MLE_pose_.angle + angle_diff, 2*M_PI);
+
+	if (dist_traveled > 0.5 or angle_diff > M_PI/6)
 	{
 		// updates possible_poses_
-		ApplyMotionModel(odom_loc, odom_angle, dist_traveled, angle_diff);
+		// ApplyMotionModel(odom_loc, odom_angle, dist_traveled, angle_diff);
+		ApplyMotionModel(current_pose_.loc, current_pose_.angle, dist_traveled, angle_diff);
 		// Save the current laser scan
 		update_scan_ = true;
 		prev_odom_angle_ = odom_angle;
@@ -303,7 +315,14 @@
 }
 
 vector<Vector2f> SLAM::GetMap() {
-	return map_scans_;
+	int jump_size = ceil(map_scans_.size() / 5000);
+	int N = std::min(int(map_scans_.size()), 5000);
+	vector<Vector2f> output_vector(N);
+
+	for (int i = 0; i < N; i++){
+		output_vector[i] = map_scans_[i * jump_size];
+	}
+	return output_vector;
 }
 
 }  // namespace slam